"""
GenX: An Configurable Capacity Expansion Model
Copyright (C) 2021,  Massachusetts Institute of Technology
This program is free software; you can redistribute it and/or modify
it under the terms of the GNU General Public License as published by
the Free Software Foundation; either version 2 of the License, or
(at your option) any later version.
This program is distributed in the hope that it will be useful,
but WITHOUT ANY WARRANTY; without even the implied warranty of
MERCHANTABILITY or FITNESS FOR A PARTICULAR PURPOSE.  See the
GNU General Public License for more details.
A complete copy of the GNU General Public License v2 (GPLv2) is available
in LICENSE.txt.  Users uncompressing this from an archive may not have
received this license file.  If not, see <http://www.gnu.org/licenses/>.
"""

@doc raw"""
	write_charge(path::AbstractString, inputs::Dict, setup::Dict, EP::Model)

Function for writing the charging energy values of the different storage technologies.
"""
function write_charge(path::AbstractString, inputs::Dict, setup::Dict, EP::Model)
	dfGen = inputs["dfGen"]
	G = inputs["G"]     # Number of resources (generators, storage, DR, and DERs)
	T = inputs["T"]     # Number of time steps (hours)
	STOR_ALL = inputs["STOR_ALL"]
	FLEX = inputs["FLEX"]
	# Power withdrawn to charge each resource in each time step
<<<<<<< HEAD
	dfCharge = DataFrame(Resource = inputs["RESOURCES"], Zone = dfGen[!,:Zone], AnnualSum = Array{Union{Missing,Float64}}(undef, G))
=======
	dfCharge = DataFrame(Resource = inputs["RESOURCES"], Zone = dfGen[!,:Zone], AnnualSum = Array{Float64}(undef, G))
>>>>>>> e01e7e0d
	charge = zeros(G,T)
	if setup["ParameterScale"] == 1
	    if !isempty(inputs["STOR_ALL"])
	        charge[STOR_ALL, :] = value.(EP[:vCHARGE][STOR_ALL, :]) * ModelScalingFactor
	    end
	    if !isempty(inputs["FLEX"])
	        charge[FLEX, :] = value.(EP[:vCHARGE_FLEX][FLEX, :]) * ModelScalingFactor
	    end
	    dfCharge.AnnualSum .= charge * inputs["omega"]
	else
	    if !isempty(inputs["STOR_ALL"])
	        charge[STOR_ALL, :] = value.(EP[:vCHARGE][STOR_ALL, :])
	    end
	    if !isempty(inputs["FLEX"])
	        charge[FLEX, :] = value.(EP[:vCHARGE_FLEX][FLEX, :])
	    end
	    dfCharge.AnnualSum .= charge * inputs["omega"]
	end
	dfCharge = hcat(dfCharge, DataFrame(charge, :auto))
	auxNew_Names=[Symbol("Resource");Symbol("Zone");Symbol("AnnualSum");[Symbol("t$t") for t in 1:T]]
	rename!(dfCharge,auxNew_Names)
	total = DataFrame(["Total" 0 sum(dfCharge[!,:AnnualSum]) fill(0.0, (1,T))], :auto)
<<<<<<< HEAD

=======
>>>>>>> e01e7e0d
	total[:, 4:T+3] .= sum(charge, dims = 1)
	rename!(total,auxNew_Names)
	dfCharge = vcat(dfCharge, total)
	CSV.write(joinpath(path, "charge.csv"), dftranspose(dfCharge, false), writeheader=false)
	return dfCharge
end<|MERGE_RESOLUTION|>--- conflicted
+++ resolved
@@ -26,11 +26,7 @@
 	STOR_ALL = inputs["STOR_ALL"]
 	FLEX = inputs["FLEX"]
 	# Power withdrawn to charge each resource in each time step
-<<<<<<< HEAD
 	dfCharge = DataFrame(Resource = inputs["RESOURCES"], Zone = dfGen[!,:Zone], AnnualSum = Array{Union{Missing,Float64}}(undef, G))
-=======
-	dfCharge = DataFrame(Resource = inputs["RESOURCES"], Zone = dfGen[!,:Zone], AnnualSum = Array{Float64}(undef, G))
->>>>>>> e01e7e0d
 	charge = zeros(G,T)
 	if setup["ParameterScale"] == 1
 	    if !isempty(inputs["STOR_ALL"])
@@ -53,10 +49,7 @@
 	auxNew_Names=[Symbol("Resource");Symbol("Zone");Symbol("AnnualSum");[Symbol("t$t") for t in 1:T]]
 	rename!(dfCharge,auxNew_Names)
 	total = DataFrame(["Total" 0 sum(dfCharge[!,:AnnualSum]) fill(0.0, (1,T))], :auto)
-<<<<<<< HEAD
 
-=======
->>>>>>> e01e7e0d
 	total[:, 4:T+3] .= sum(charge, dims = 1)
 	rename!(total,auxNew_Names)
 	dfCharge = vcat(dfCharge, total)
