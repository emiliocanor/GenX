--- conflicted
+++ resolved
@@ -76,7 +76,6 @@
 		if !isempty(STOR_ALL_ZONE)
 			eCVar_in = sum(value.(EP[:eCVar_in][STOR_ALL_ZONE,:]))
 			tempCVar += eCVar_in
-<<<<<<< HEAD
 			eCFixEnergy = sum(value.(EP[:eCFixEnergy][STOR_ALL_ZONE]))
 			tempCFix += eCFixEnergy
 
@@ -86,14 +85,6 @@
 			eCFixCharge = sum(value.(EP[:eCFixCharge][STOR_ASYMMETRIC_ZONE]))
 			tempCFix += eCFixCharge
 			tempCTotal += eCFixCharge
-=======
-			tempCFix += sum(value.(EP[:eCFixEnergy][STOR_ALL_ZONE]))
-
-			tempCTotal += eCVar_in
-		end
-		if !isempty(STOR_ASYMMETRIC_ZONE)
-			tempCFix += sum(value.(EP[:eCFixCharge][STOR_ASYMMETRIC_ZONE]))
->>>>>>> e01e7e0d
 		end
 		if !isempty(FLEX_ZONE)
 			eCVarFlex_in = sum(value.(EP[:eCVarFlex_in][FLEX_ZONE,:]))
@@ -108,10 +99,7 @@
 		end
 
 		tempCNSE = sum(value.(EP[:eCNSE][:,:,z]))
-<<<<<<< HEAD
 		tempCTotal += tempCNSE
-=======
->>>>>>> e01e7e0d
 
 		if setup["ParameterScale"] == 1
 			tempCTotal *= ModelScalingFactor^2
