"""
GenX: An Configurable Capacity Expansion Model
Copyright (C) 2021,  Massachusetts Institute of Technology
This program is free software; you can redistribute it and/or modify
it under the terms of the GNU General Public License as published by
the Free Software Foundation; either version 2 of the License, or
(at your option) any later version.
This program is distributed in the hope that it will be useful,
but WITHOUT ANY WARRANTY; without even the implied warranty of
MERCHANTABILITY or FITNESS FOR A PARTICULAR PURPOSE.  See the
GNU General Public License for more details.
A complete copy of the GNU General Public License v2 (GPLv2) is available
in LICENSE.txt.  Users uncompressing this from an archive may not have
received this license file.  If not, see <http://www.gnu.org/licenses/>.
"""

@doc raw"""
<<<<<<< HEAD
	write_subsidy_revenue(path::AbstractString, sep::AbstractString, inputs::Dict, setup::Dict, EP::Model)

Function for reporting subsidy revenue earned if a generator specified `Min_Cap` is provided in the input file. GenX will print this file only the shadow price can be obtained form the solver. Do not confuse this with the Minimum Capacity Carveout constraint, which is for a subset of generators, and a separate revenue term will be calculated in other files. The unit is \$.
"""
function write_subsidy_revenue(path::AbstractString, sep::AbstractString, inputs::Dict, setup::Dict, EP::Model)
=======
	write_subsidy_revenue(path::AbstractString, inputs::Dict, setup::Dict, EP::Model)

Function for reporting subsidy revenue earned if a generator specified `Min_Cap` is provided in the input file. GenX will print this file only the shadow price can be obtained form the solver. Do not confuse this with the Minimum Capacity Carveout constraint, which is for a subset of generators, and a separate revenue term will be calculated in other files. The unit is \$.
"""
function write_subsidy_revenue(path::AbstractString, inputs::Dict, setup::Dict, EP::Model)
>>>>>>> e01e7e0d
	dfGen = inputs["dfGen"]
	G = inputs["G"]

	dfSubRevenue = DataFrame(Region = dfGen[!, :region], Resource = inputs["RESOURCES"], Zone = dfGen[!, :Zone], Cluster = dfGen[!, :cluster], R_ID=dfGen[!, :R_ID], SubsidyRevenue = zeros(G))
	MIN_CAP = dfGen[(dfGen[!, :Min_Cap_MW].>0), :R_ID]
	dfSubRevenue.SubsidyRevenue[MIN_CAP] .= (value.(EP[:eTotalCap])[MIN_CAP]) .* (dual.(EP[:cMinCap][MIN_CAP])).data

	### calculating tech specific subsidy revenue
	dfRegSubRevenue = DataFrame(Region = dfGen[!, :region], Resource = inputs["RESOURCES"], Zone = dfGen[!, :Zone], Cluster = dfGen[!, :cluster], R_ID=dfGen[!, :R_ID], SubsidyRevenue = zeros(G))
	if (setup["MinCapReq"] >= 1)
		for mincap in 1:inputs["NumberOfMinCapReqs"] # This key only exists if MinCapReq >= 1, so we can't get it at the top outside of this condition.
			MIN_CAP_GEN = dfGen[(dfGen[!, Symbol("MinCapTag_$mincap")].==1), :R_ID]
<<<<<<< HEAD
			dfRegSubRevenue.SubsidyRevenue[MIN_CAP_GEN] .= dfRegSubRevenue.SubsidyRevenue[MIN_CAP_GEN] + (value.(EP[:eTotalCap])[MIN_CAP_GEN]) * (dual.(EP[:cZoneMinCapReq])[mincap])
=======
			dfRegSubRevenue.SubsidyRevenue[MIN_CAP_GEN] .= dfRegSubRevenue.SubsidyRevenue[MIN_CAP_GEN] + (value.(EP[:eTotalCap][MIN_CAP_GEN])) * (dual.(EP[:cZoneMinCapReq][mincap]))
>>>>>>> e01e7e0d
		end
	end

	if setup["ParameterScale"] == 1
		dfSubRevenue.SubsidyRevenue *= ModelScalingFactor^2 #convert from Million US$ to US$
		dfRegSubRevenue.SubsidyRevenue *= ModelScalingFactor^2 #convert from Million US$ to US$
	end

	CSV.write(joinpath(path, "SubsidyRevenue.csv"), dfSubRevenue)
	CSV.write(joinpath(path, "RegSubsidyRevenue.csv"), dfRegSubRevenue)
	return dfSubRevenue, dfRegSubRevenue
end<|MERGE_RESOLUTION|>--- conflicted
+++ resolved
@@ -15,19 +15,11 @@
 """
 
 @doc raw"""
-<<<<<<< HEAD
-	write_subsidy_revenue(path::AbstractString, sep::AbstractString, inputs::Dict, setup::Dict, EP::Model)
-
-Function for reporting subsidy revenue earned if a generator specified `Min_Cap` is provided in the input file. GenX will print this file only the shadow price can be obtained form the solver. Do not confuse this with the Minimum Capacity Carveout constraint, which is for a subset of generators, and a separate revenue term will be calculated in other files. The unit is \$.
-"""
-function write_subsidy_revenue(path::AbstractString, sep::AbstractString, inputs::Dict, setup::Dict, EP::Model)
-=======
 	write_subsidy_revenue(path::AbstractString, inputs::Dict, setup::Dict, EP::Model)
 
 Function for reporting subsidy revenue earned if a generator specified `Min_Cap` is provided in the input file. GenX will print this file only the shadow price can be obtained form the solver. Do not confuse this with the Minimum Capacity Carveout constraint, which is for a subset of generators, and a separate revenue term will be calculated in other files. The unit is \$.
 """
 function write_subsidy_revenue(path::AbstractString, inputs::Dict, setup::Dict, EP::Model)
->>>>>>> e01e7e0d
 	dfGen = inputs["dfGen"]
 	G = inputs["G"]
 
@@ -40,11 +32,7 @@
 	if (setup["MinCapReq"] >= 1)
 		for mincap in 1:inputs["NumberOfMinCapReqs"] # This key only exists if MinCapReq >= 1, so we can't get it at the top outside of this condition.
 			MIN_CAP_GEN = dfGen[(dfGen[!, Symbol("MinCapTag_$mincap")].==1), :R_ID]
-<<<<<<< HEAD
-			dfRegSubRevenue.SubsidyRevenue[MIN_CAP_GEN] .= dfRegSubRevenue.SubsidyRevenue[MIN_CAP_GEN] + (value.(EP[:eTotalCap])[MIN_CAP_GEN]) * (dual.(EP[:cZoneMinCapReq])[mincap])
-=======
 			dfRegSubRevenue.SubsidyRevenue[MIN_CAP_GEN] .= dfRegSubRevenue.SubsidyRevenue[MIN_CAP_GEN] + (value.(EP[:eTotalCap][MIN_CAP_GEN])) * (dual.(EP[:cZoneMinCapReq][mincap]))
->>>>>>> e01e7e0d
 		end
 	end
 
